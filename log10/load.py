--- conflicted
+++ resolved
@@ -11,52 +11,6 @@
 token = os.environ.get("LOG10_TOKEN")
 
 
-<<<<<<< HEAD
-
-def intercepted_completion(**params):
-    session_url = url + "/api/completions"
-    output = None
-
-    try:
-        res = requests.request("PUT",
-                               session_url, headers={"x-log10-token": token, "Content-Type": "application/json"})
-
-        completionID = res.json()['completionID']
-
-        res = requests.request("POST",
-                               session_url + "/" + completionID, headers={"x-log10-token": token, "Content-Type": "application/json"}, json={
-                                   "request": json.dumps(params)
-                               })
-
-        start_time = time.time()*1000
-        output = orig_completion(**params)
-        duration = time.time()*1000 - start_time
-
-        res = requests.request("POST",
-                               session_url + "/" + completionID, headers={"x-log10-token": token, "Content-Type": "application/json"}, json={
-                                   "response": json.dumps(output),
-                                   "duration": int(duration)
-                               })
-
-    except Exception as e:
-        print(e)
-
-    return output
-
-
-openai.Completion.create = intercepted_completion
-
-
-orig_embedding = openai.Embedding.create
-
-
-def intercepted_embedding(**params):
-    output = orig_embedding(**params)
-    return output
-
-
-openai.Embedding.create = intercepted_embedding
-=======
 def intercepting_decorator(func):
     @functools.wraps(func)
     def wrapper(*args, **kwargs):
@@ -121,5 +75,4 @@
         elif inspect.isclass(attr):  # Check if attribute is a class
             intercept_class_methods(attr)   
         # else: # uncomment if we want to include nested function support
-        #     intercept_nested_functions(attr)
->>>>>>> fc606df0
+        #     intercept_nested_functions(attr)