--- conflicted
+++ resolved
@@ -1,11 +1,8 @@
 import logging
 from dotenv import load_dotenv
 
-<<<<<<< HEAD
 from log10.llm import LLM
 
-=======
->>>>>>> 9b0a58b2
 load_dotenv()
 from anthropic import HUMAN_PROMPT
 from log10.utils import convert_history_to_claude
@@ -19,60 +16,21 @@
 repeat_word_list = ["goodbye", "good bye", "thank", "bye", "welcome", "language model"]
 
 
-<<<<<<< HEAD
-def camel_agent(userRole, assistantRole, taskPrompt, maxTurns, llm: LLM):
+def camel_agent(userRole, assistantRole, taskPrompt, maxTurns, userPrompt, assistantPrompt, llm: LLM):
     generator = camel_agent_generator(
         userRole,
         assistantRole,
         taskPrompt,
         maxTurns,
+        userPrompt,
+        assistantPrompt,
         llm,
-=======
-def camel_agent(
-    userRole,
-    assistantRole,
-    taskPrompt,
-    model,
-    summary_model,
-    maxTurns,
-    module,
-    hparams,
-    userPrompt=None,
-    assistantPrompt=None,
-):
-    generator = camel_agent_generator(
-        userRole,
-        userPrompt,
-        assistantRole,
-        assistantPrompt,
-        taskPrompt,
-        model,
-        summary_model,
-        maxTurns,
-        module,
-        hparams,
->>>>>>> 9b0a58b2
     )
     *_, last = generator
     return last
 
 
-<<<<<<< HEAD
-def camel_agent_generator(userRole, assistantRole, taskPrompt, maxTurns, llm: LLM):
-=======
-def camel_agent_generator(
-    userRole,
-    userPrompt,
-    assistantRole,
-    assistantPrompt,
-    taskPrompt,
-    model,
-    summary_model,
-    maxTurns,
-    module,
-    hparams,
-):
->>>>>>> 9b0a58b2
+def camel_agent_generator(userRole, assistantRole, taskPrompt, maxTurns, llm: LLM, userPrompt, assistantPrompt):
     try:
         assistant_inception_prompt = f"""Never forget you are a {assistantRole} and I am a {userRole}. Never flip roles! Never instruct me!
 We share a common interest in collaborating to successfully complete a task.
@@ -123,12 +81,9 @@
 When the task is completed, you must only reply with a single word <CAMEL_TASK_DONE>.
 Never say <CAMEL_TASK_DONE> unless my responses have solved your task."""
 
-<<<<<<< HEAD
-=======
         if userPrompt is not None:
             user_inception_prompt = userPrompt
 
->>>>>>> 9b0a58b2
         assistant_prompt = f"ASSISTANT PROMPT: \n {assistant_inception_prompt}"
         user_prompt = f"USER PROMPT: \n {user_inception_prompt}"
 
@@ -152,28 +107,8 @@
 
             #
             # User turn
-<<<<<<< HEAD
             #
             user_message = llm.chat(user_messages)
-=======
-            if "claude" in model:
-                messages = convert_history_to_claude(user_messages)
-                user_completion = module.completion(
-                    prompt=messages,
-                    stop_sequences=[HUMAN_PROMPT],
-                    model=model,
-                    **hparams,
-                )
-                user_message = {
-                    "role": "assistant",
-                    "content": user_completion["completion"],
-                }
-            else:
-                user_completion = module.ChatCompletion.create(
-                    model=model, messages=user_messages, **hparams
-                )
-                user_message = user_completion.choices[0].message
->>>>>>> 9b0a58b2
             user_messages.append(user_message)
             assistant_messages.append(
                 {"role": "user", "content": user_message["content"]}
@@ -182,28 +117,8 @@
 
             #
             # Assistant turn
-<<<<<<< HEAD
             #
             assistant_message = llm.chat(assistant_messages)
-=======
-            if "claude" in model:
-                messages = convert_history_to_claude(assistant_messages)
-                assistant_completion = module.completion(
-                    prompt=messages,
-                    stop_sequences=[HUMAN_PROMPT],
-                    model=model,
-                    **hparams,
-                )
-                assistant_message = {
-                    "role": "assistant",
-                    "content": assistant_completion["completion"],
-                }
-            else:
-                assistant_completion = module.ChatCompletion.create(
-                    model=model, messages=assistant_messages, **hparams
-                )
-                assistant_message = assistant_completion.choices[0].message
->>>>>>> 9b0a58b2
             assistant_messages.append(assistant_message)
             user_messages.append(
                 {"role": "user", "content": assistant_message["content"]}
@@ -232,14 +147,9 @@
                 or (i == maxTurns - 1)
                 or repeat_word_threshold_exceeded
             ):
-<<<<<<< HEAD
                 #
                 # Summary turn
                 #
-=======
-                # summary_context = '\n'.join(
-                #     turn['content'] for turn in assistant_messages if turn['role'] == 'assistant')
->>>>>>> 9b0a58b2
                 summary_context = "\n".join(
                     [
                         f"{turn['role'].capitalize()} ({userRole if turn['role'] == 'user' else assistantRole}): {turn['content']}"
@@ -272,27 +182,8 @@
                         "content": "Here is the conversation: " + summary_prompt,
                     },
                 ]
-<<<<<<< HEAD
 
                 message = llm.chat(summary_messages)
-=======
-                if "claude" in model:
-                    summary_completion = module.completion(
-                        prompt=convert_history_to_claude(summary_messages),
-                        stop_sequences=[HUMAN_PROMPT],
-                        model=summary_model,
-                        **hparams,
-                    )
-                    message = {
-                        "role": "assistant",
-                        "content": summary_completion["completion"],
-                    }
-                else:
-                    summary_completion = module.ChatCompletion.create(
-                        model=summary_model, messages=summary_messages, temperature=0.2
-                    )
-                    message = summary_completion.choices[0].message
->>>>>>> 9b0a58b2
                 assistant_messages.append(message)
                 user_messages.append({"role": "user", "content": message["content"]})
                 logging.info(message["content"])
